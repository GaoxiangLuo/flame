--- conflicted
+++ resolved
@@ -7,9 +7,6 @@
             "default": 0
         },
         "fromSystem": [
-<<<<<<< HEAD
-            "629a406422f4715eabf99c60"
-=======
             "629a403622f4715eabf99c5b",
             "629a404422f4715eabf99c5c",
             "629a404b22f4715eabf99c5d",
@@ -20,7 +17,6 @@
             "629a407322f4715eabf99c62",
             "629a407a22f4715eabf99c63",
             "629a408022f4715eabf99c64"
->>>>>>> bf9a5798
         ]
     },
     "priority": "low",
@@ -46,16 +42,7 @@
         "kwargs": {}
     },
     "optimizer": {
-<<<<<<< HEAD
         "sort": "fedavg",
         "kwargs": {}
-=======
-        "sort": "fedadagrad",
-        "kwargs": {
-            "beta_1": 0,
-            "eta": 0.1,
-            "tau": 0.01
-        }
->>>>>>> bf9a5798
     }
 }